--- conflicted
+++ resolved
@@ -6,13 +6,9 @@
 
 
 class Bounds:
-<<<<<<< HEAD
-    def __init__(self, h, w, cy, cx, radius, min_x, min_y, max_x, max_y):
-=======
     def __init__(
         self, h, w, cy, cx, radius, min_x, min_y, max_x, max_y, *args, **kwargs
     ):
->>>>>>> 21914a5c
         self.h = h
         self.w = w
         self.cy = cy
